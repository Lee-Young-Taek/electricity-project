--- conflicted
+++ resolved
@@ -555,7 +555,6 @@
     def year_chart():
         return yearly_trend_chart(monthly_df_all, month_key())
     
-<<<<<<< HEAD
     # 탄소
     @output
     @render.text
@@ -581,7 +580,7 @@
             return "—"
         kg = float(mdf["탄소배출량(tCO2)"].sum() * 1000.0)
         return f"{(kg / days):,.1f}"
-=======
+
     ### 버튼 코드 추가 - PDF 연결
 
 # ... report_server 내부 맨 아래쪽쯤에 추가 ...
@@ -850,5 +849,4 @@
             Path(word_path).unlink(missing_ok=True)
             Path(img1).unlink(missing_ok=True)
             Path(img2).unlink(missing_ok=True)
-            return io.BytesIO(word_data)
->>>>>>> 656b6f9f
+            return io.BytesIO(word_data)